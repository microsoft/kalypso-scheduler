--- conflicted
+++ resolved
@@ -18,6 +18,7 @@
 
 import (
 	"context"
+	"fmt"
 	"sort"
 	"strings"
 	"time"
@@ -286,9 +287,40 @@
 // get the config manifests
 func (r *AssignmentReconciler) getConfigManifests(ctx context.Context, clusterType *schedulerv1alpha1.ClusterType, templater scheduler.Templater) ([]string, *string, error) {
 
-	// fetch the cluster type namespace template
+	// fetch the cluster type config template
 	template := &schedulerv1alpha1.Template{}
 	err := r.Get(ctx, client.ObjectKey{Name: clusterType.Spec.ConfigType, Namespace: clusterType.Namespace}, template)
+	if err != nil {
+		return nil, nil, err
+	}
+
+	// 	configData := r.getConfigData(ctx, configMaps.Items, clusterType, deploymentTarget)
+
+	// 	err = r.validateConfigData(ctx, configData, clusterType, deploymentTarget)
+
+	// 	if err != nil {
+	// 		return nil, nil, err
+	// 	}
+
+	// 	var manifests []string
+	// 	var contentType string
+	// 	if clusterType.Spec.ConfigType == schedulerv1alpha1.ConfigMapConfigType || clusterType.Spec.ConfigType == "" {
+	// 		platformConfigMap := r.getPlatformConfigMap(PlatformConfigLabel, templater.GetTargetNamespace(), configData)
+	// 		manifest, err := yaml.Marshal(platformConfigMap.Object)
+	// 		if err != nil {
+	// 			return nil, nil, err
+	// 		}
+	// 		manifests = append(manifests, string(manifest))
+	// 		contentType = schedulerv1alpha1.YamlContentType
+	// 	} else if clusterType.Spec.ConfigType == schedulerv1alpha1.EnvFileConfigType {
+	// 		platformConfigEnv := r.getPlatformConfigEnv(PlatformConfigLabel, templater.GetTargetNamespace(), configData)
+	// 		manifests = append(manifests, platformConfigEnv)
+	// 		contentType = schedulerv1alpha1.EnvContentType
+	// =======
+	configData := r.getConfigData(ctx, configMaps.Items, clusterType, deploymentTarget)
+
+	err = r.validateConfigData(ctx, configData, clusterType, deploymentTarget)
+
 	if err != nil {
 		return nil, nil, err
 	}
@@ -301,6 +333,57 @@
 	manifests, err := templater.ProcessTemplate(ctx, template)
 
 	return manifests, &contentType, nil
+}
+
+// getConfigSchemas gets the config schemas for the cluster type and deployment target
+func (r *AssignmentReconciler) getConfigSchemas(ctx context.Context, clusterType *schedulerv1alpha1.ClusterType, deploymentTarget *schedulerv1alpha1.DeploymentTarget) ([]string, error) {
+	// fetch all config schemas	in the cluster
+	allConfigSchemas := &schedulerv1alpha1.ConfigSchemaList{}
+	err := r.List(ctx, allConfigSchemas, client.InNamespace(clusterType.Namespace))
+	if err != nil {
+		return nil, err
+	}
+
+	//itereate over allConfigSchemas and check if they satisfy the cluster type and deployment target labels
+	var configSchemas []string
+	for _, configSchema := range allConfigSchemas.Items {
+		if r.isConfigForClusterTypeAndTarget(configSchema.Labels, clusterType, deploymentTarget) {
+			configSchemas = append(configSchemas, configSchema.Spec.Schema)
+		}
+	}
+
+	return configSchemas, nil
+}
+
+// validateConfigData validates the config data
+func (r *AssignmentReconciler) validateConfigData(ctx context.Context, configData map[string]string, clusterType *schedulerv1alpha1.ClusterType, deploymentTarget *schedulerv1alpha1.DeploymentTarget) error {
+	configSchemas, err := r.getConfigSchemas(ctx, clusterType, deploymentTarget)
+	if err != nil {
+		return err
+	}
+
+	for _, configSchema := range deploymentTarget.Spec.ConfigSchemas {
+		configSchemas = append(configSchemas, configSchema)
+	}
+
+	configValidator := scheduler.NewConfigValidator()
+	var errorMessages []string
+
+	for _, configSchema := range configSchemas {
+		err = configValidator.ValidateValues(ctx, configData, configSchema)
+		if err != nil {
+			// remove all occurancies of " (root):" from the error message, there may be many of them
+			errMessage := strings.Replace(err.Error(), " (root):", "", -1)
+			errorMessages = append(errorMessages, errMessage)
+		}
+	}
+
+	if errorMessages != nil {
+		return fmt.Errorf("Config data validation failed: \n %s", strings.Join(errorMessages, "\n"))
+	}
+
+	return nil
+
 }
 
 func (r *AssignmentReconciler) mergeObjects(existingObject interface{}, newObject interface{}) interface{} {
@@ -311,22 +394,6 @@
 			// append the new array to the existing array
 			return append(existingArray, newArray...)
 
-<<<<<<< HEAD
-	err = r.validateConfigData(ctx, configData, clusterType, deploymentTarget)
-
-	if err != nil {
-		return nil, nil, err
-	}
-
-	var manifests []string
-	var contentType string
-	if clusterType.Spec.ConfigType == schedulerv1alpha1.ConfigMapConfigType || clusterType.Spec.ConfigType == "" {
-		platformConfigMap := r.getPlatformConfigMap(PlatformConfigLabel, templater.GetTargetNamespace(), configData)
-		manifest, err := yaml.Marshal(platformConfigMap.Object)
-		if err != nil {
-			return nil, nil, err
-=======
->>>>>>> d1c024d8
 		}
 	}
 
@@ -374,60 +441,6 @@
 
 }
 
-<<<<<<< HEAD
-// getConfigSchemas gets the config schemas for the cluster type and deployment target
-func (r *AssignmentReconciler) getConfigSchemas(ctx context.Context, clusterType *schedulerv1alpha1.ClusterType, deploymentTarget *schedulerv1alpha1.DeploymentTarget) ([]string, error) {
-	// fetch all config schemas	in the cluster
-	allConfigSchemas := &schedulerv1alpha1.ConfigSchemaList{}
-	err := r.List(ctx, allConfigSchemas, client.InNamespace(clusterType.Namespace))
-	if err != nil {
-		return nil, err
-	}
-
-	//itereate over allConfigSchemas and check if they satisfy the cluster type and deployment target labels
-	var configSchemas []string
-	for _, configSchema := range allConfigSchemas.Items {
-		if r.isConfigForClusterTypeAndTarget(configSchema.Labels, clusterType, deploymentTarget) {
-			configSchemas = append(configSchemas, configSchema.Spec.Schema)
-		}
-	}
-
-	return configSchemas, nil
-}
-
-// validateConfigData validates the config data
-func (r *AssignmentReconciler) validateConfigData(ctx context.Context, configData map[string]string, clusterType *schedulerv1alpha1.ClusterType, deploymentTarget *schedulerv1alpha1.DeploymentTarget) error {
-	configSchemas, err := r.getConfigSchemas(ctx, clusterType, deploymentTarget)
-	if err != nil {
-		return err
-	}
-
-	for _, configSchema := range deploymentTarget.Spec.ConfigSchemas {
-		configSchemas = append(configSchemas, configSchema)
-	}
-
-	configValidator := scheduler.NewConfigValidator()
-	var errorMessages []string
-
-	for _, configSchema := range configSchemas {
-		err = configValidator.ValidateValues(ctx, configData, configSchema)
-		if err != nil {
-			// remove all occurancies of " (root):" from the error message, there may be many of them
-			errMessage := strings.Replace(err.Error(), " (root):", "", -1)
-			errorMessages = append(errorMessages, errMessage)
-		}
-	}
-
-	if errorMessages != nil {
-		return fmt.Errorf("Config data validation failed: \n %s", strings.Join(errorMessages, "\n"))
-	}
-
-	return nil
-
-}
-
-func (r *AssignmentReconciler) getConfigData(ctx context.Context, configMaps []corev1.ConfigMap, clusterType *schedulerv1alpha1.ClusterType, deploymentTarget *schedulerv1alpha1.DeploymentTarget) map[string]string {
-=======
 func (r *AssignmentReconciler) getConfigData(ctx context.Context, clusterType *schedulerv1alpha1.ClusterType, deploymentTarget *schedulerv1alpha1.DeploymentTarget) map[string]interface{} {
 	// fetch all config maps in the cluster type namespace that have the label "platform-config: true"
 	configMapsList := &corev1.ConfigMapList{}
@@ -438,7 +451,6 @@
 
 	configMaps := configMapsList.Items
 
->>>>>>> d1c024d8
 	//sort config maps by name
 	sort.Slice(configMaps, func(i, j int) bool {
 		return configMaps[i].Name < configMaps[j].Name
@@ -447,7 +459,7 @@
 	//iterate ovrer the config maps and select those that satisfy the cluster type labels
 	var clusterConfigData map[string]interface{} = make(map[string]interface{})
 	for _, configMap := range configMaps {
-		if r.isConfigForClusterTypeAndTarget(configMap.Labels, clusterType, deploymentTarget) {
+		if r.isConfigForClusterTypeAndTarget(&configMap, clusterType, deploymentTarget) {
 			//add config map data to the cluster config data
 			for key, value := range configMap.Data {
 				newObject := r.getObjectFromConfigValue(value)
@@ -479,38 +491,9 @@
 	return sortedClusterConfigData
 }
 
-<<<<<<< HEAD
-func (r *AssignmentReconciler) getPlatformConfigMap(name string, namespace string, clusterConfigData map[string]string) unstructured.Unstructured {
-	configMap := unstructured.Unstructured{}
-	configMap.SetGroupVersionKind(schema.GroupVersionKind{
-		Group:   "",
-		Version: "v1",
-		Kind:    "ConfigMap",
-	})
-
-	configMap.SetName(name)
-	configMap.SetNamespace(namespace)
-	configMap.Object["data"] = clusterConfigData
-
-	return configMap
-
-}
-
-func (r *AssignmentReconciler) getPlatformConfigEnv(name string, namespace string, clusterConfigData map[string]string) string {
-	var configEnv string
-
-	for key, value := range clusterConfigData {
-		configEnv += fmt.Sprintf("export %s=\"%s\"\n", key, value)
-	}
-	return configEnv
-}
-
-func (r *AssignmentReconciler) isConfigForClusterTypeAndTarget(labels map[string]string, clusterType *schedulerv1alpha1.ClusterType, deploymentTarget *schedulerv1alpha1.DeploymentTarget) bool {
-=======
 func (r *AssignmentReconciler) isConfigForClusterTypeAndTarget(config *corev1.ConfigMap, clusterType *schedulerv1alpha1.ClusterType, deploymentTarget *schedulerv1alpha1.DeploymentTarget) bool {
->>>>>>> d1c024d8
 	matches := true
-	for key, value := range labels {
+	for key, value := range config.Labels {
 		//TODO: have own labels namespace
 		if key != FluxOwnerLabel && key != FluxNamespaceLabel && key != PlatformConfigLabel {
 			if key == schedulerv1alpha1.ClusterTypeLabel {
